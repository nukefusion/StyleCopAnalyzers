﻿using System.Threading;
using System.Threading.Tasks;
using Microsoft.CodeAnalysis.CodeFixes;
using Microsoft.CodeAnalysis.Diagnostics;
using StyleCop.Analyzers.NamingRules;
using TestHelper;
using Xunit;

namespace StyleCop.Analyzers.Test.NamingRules
{
    public class SA1302UnitTests : CodeFixVerifier
    {
        [Fact]
        public async Task TestEmptySource()
        {
            var testCode = string.Empty;
            await this.VerifyCSharpDiagnosticAsync(testCode, EmptyDiagnosticResults, CancellationToken.None).ConfigureAwait(false);
        }

        [Fact]
        public async Task TestInterfaceDeclarationDoesNotStartWithI()
        {
            var testCode = @"
public interface Foo
{
}";

            DiagnosticResult expected = this.CSharpDiagnostic().WithLocation(2, 18);

            await this.VerifyCSharpDiagnosticAsync(testCode, expected, CancellationToken.None).ConfigureAwait(false);

            var fixedCode = @"
public interface IFoo
{
}";

            await this.VerifyCSharpFixAsync(testCode, fixedCode).ConfigureAwait(false);
        }

        [Fact]
        public async Task TestInterfaceDeclarationDoesNotStartWithIPlusInterfaceUsed()
        {
            var testCode = @"
public interface Foo
{
}
public class Bar : Foo
{
}";

            DiagnosticResult expected = this.CSharpDiagnostic().WithLocation(2, 18);

            await this.VerifyCSharpDiagnosticAsync(testCode, expected, CancellationToken.None).ConfigureAwait(false);

            var fixedCode = @"
public interface IFoo
{
}
public class Bar : IFoo
{
}";

<<<<<<< HEAD
            await this.VerifyCSharpFixAsync(testCode, fixedCode);
=======

            await this.VerifyCSharpFixAsync(testCode, fixedCode).ConfigureAwait(false);
>>>>>>> 523908f0
        }

        [Fact]
        public async Task TestInterfaceDeclarationStartsWithLowerI()
        {
            var testCode = @"
public interface iFoo
{
}";

            DiagnosticResult expected = this.CSharpDiagnostic().WithLocation(2, 18);

            await this.VerifyCSharpDiagnosticAsync(testCode, expected, CancellationToken.None).ConfigureAwait(false);

            var fixedCode = @"
public interface IiFoo
{
}";

            await this.VerifyCSharpFixAsync(testCode, fixedCode).ConfigureAwait(false);
        }

        [Fact]
        public async Task TestInnerInterfaceDeclarationDoesNotStartWithI()
        {
            var testCode = @"
public class Bar
{
    public interface Foo
    {
    }
}";

            DiagnosticResult expected = this.CSharpDiagnostic().WithLocation(4, 22);

            await this.VerifyCSharpDiagnosticAsync(testCode, expected, CancellationToken.None).ConfigureAwait(false);
        }

        [Fact]
        public async Task TestInterfaceDeclarationDoesStartWithI()
        {
            var testCode = @"public interface IFoo
{
}";

            await this.VerifyCSharpDiagnosticAsync(testCode, EmptyDiagnosticResults, CancellationToken.None).ConfigureAwait(false);
        }

        [Fact]
        public async Task TestInnerInterfaceDeclarationDoesStartWithI()
        {
            var testCode = @"
public class Bar
{
    public interface IFoo
    {
    }
}";

            await this.VerifyCSharpDiagnosticAsync(testCode, EmptyDiagnosticResults, CancellationToken.None).ConfigureAwait(false);
        }

        [Fact]
        public async Task TestComInterfaceInNativeMethodsClass()
        {
            var testCode = @"
using System.Runtime.InteropServices;
public class NativeMethods
{
    [ComImport, Guid(""C8123315-D374-4DB8-9E7A-CB3499E46F2C"")]
    public interface FileOpenDialog
    {
    }
}";

            await this.VerifyCSharpDiagnosticAsync(testCode, EmptyDiagnosticResults, CancellationToken.None).ConfigureAwait(false);
        }

        [Fact]
        public async Task TestComInterfaceInNativeMethodsClassWithIncorrectName()
        {
            var testCode = @"
using System.Runtime.InteropServices;
public class NativeMethodsClass
{
    [ComImport, Guid(""C8123315-D374-4DB8-9E7A-CB3499E46F2C"")]
    public interface FileOpenDialog
    {
    }
}";

            DiagnosticResult expected = this.CSharpDiagnostic().WithLocation(6, 22);

            await this.VerifyCSharpDiagnosticAsync(testCode, expected, CancellationToken.None).ConfigureAwait(false);

            var fixedCode = @"
using System.Runtime.InteropServices;
public class NativeMethodsClass
{
    [ComImport, Guid(""C8123315-D374-4DB8-9E7A-CB3499E46F2C"")]
    public interface IFileOpenDialog
    {
    }
}";

            await this.VerifyCSharpFixAsync(testCode, fixedCode).ConfigureAwait(false);
        }

        [Fact]
        public async Task TestComInterfaceInInnerClassInNativeMethodsClass()
        {
            var testCode = @"
using System.Runtime.InteropServices;
public class MyNativeMethods
{
    public class FileOperations
    {
        [ComImport, Guid(""C8123315-D374-4DB8-9E7A-CB3499E46F2C"")]
        public interface FileOpenDialog111
        {
        }
    }
}";

            await this.VerifyCSharpDiagnosticAsync(testCode, EmptyDiagnosticResults, CancellationToken.None).ConfigureAwait(false);
        }

        protected override DiagnosticAnalyzer GetCSharpDiagnosticAnalyzer()
        {
            return new SA1302InterfaceNamesMustBeginWithI();
        }

        protected override CodeFixProvider GetCSharpCodeFixProvider()
        {
            return new SA1302CodeFixProvider();
        }
    }
}<|MERGE_RESOLUTION|>--- conflicted
+++ resolved
@@ -60,12 +60,7 @@
 {
 }";
 
-<<<<<<< HEAD
-            await this.VerifyCSharpFixAsync(testCode, fixedCode);
-=======
-
-            await this.VerifyCSharpFixAsync(testCode, fixedCode).ConfigureAwait(false);
->>>>>>> 523908f0
+            await this.VerifyCSharpFixAsync(testCode, fixedCode).ConfigureAwait(false);
         }
 
         [Fact]
