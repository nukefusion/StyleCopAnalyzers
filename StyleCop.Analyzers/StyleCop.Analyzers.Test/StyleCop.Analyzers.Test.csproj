--- conflicted
+++ resolved
@@ -121,9 +121,7 @@
     <Compile Include="MaintainabilityRules\FileMayOnlyContainTestBase.cs" />
     <Compile Include="MaintainabilityRules\SA1119UnitTests.cs" />
     <Compile Include="MaintainabilityRules\SA1401UnitTests.cs" />
-<<<<<<< HEAD
     <Compile Include="NamingRules\SA1311UnitTests.cs" />
-=======
     <Compile Include="MaintainabilityRules\SA1402UnitTests.cs" />
     <Compile Include="MaintainabilityRules\SA1403UnitTests.cs" />
     <Compile Include="MaintainabilityRules\SA1404UnitTests.cs" />
@@ -143,7 +141,6 @@
     <Compile Include="ReadabilityRules\SA1112UnitTests.cs" />
     <Compile Include="ReadabilityRules\SA1121UnitTests.cs" />
     <Compile Include="ReadabilityRules\SA1122UnitTests.cs" />
->>>>>>> 80f05604
     <Compile Include="SpacingRules\NumberSignSpacingTestBase.cs" />
     <Compile Include="SpacingRules\SA1000UnitTests.cs" />
     <Compile Include="SpacingRules\SA1021UnitTests.cs" />
