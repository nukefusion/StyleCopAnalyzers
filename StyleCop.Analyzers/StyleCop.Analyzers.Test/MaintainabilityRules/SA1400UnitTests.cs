﻿namespace StyleCop.Analyzers.Test.MaintainabilityRules
{
    using System.Threading;
    using System.Threading.Tasks;
    using Analyzers.MaintainabilityRules;
    using Microsoft.CodeAnalysis.CodeFixes;
    using Microsoft.CodeAnalysis.Diagnostics;
    using TestHelper;
    using Xunit;

    public class SA1400UnitTests : CodeFixVerifier
    {
        private const string Tab = "\t";

        [Fact]
        public async Task TestEmptySource()
        {
            var testCode = string.Empty;
            await this.VerifyCSharpDiagnosticAsync(testCode, EmptyDiagnosticResults, CancellationToken.None).ConfigureAwait(false);
        }

        [Fact]
        public async Task TestClassDeclarationAsync()
        {
            await this.TestTypeDeclarationAsync("class").ConfigureAwait(false);
        }

        [Fact]
        public async Task TestClassDeclarationWithAttributesAsync()
        {
            await this.TestTypeDeclarationWithAttributesAsync("class").ConfigureAwait(false);
        }

        [Fact]
        public async Task TestClassDeclarationWithDirectivesAsync()
        {
            await this.TestTypeDeclarationWithDirectivesAsync("class").ConfigureAwait(false);
        }

        [Fact]
        public async Task TestNestedClassDeclarationAsync()
        {
            await this.TestNestedTypeDeclarationAsync("class").ConfigureAwait(false);
        }

        [Fact]
        public async Task TestNestedClassDeclarationWithAttributesAsync()
        {
            await this.TestNestedTypeDeclarationWithAttributesAsync("class").ConfigureAwait(false);
        }

        [Fact]
        public async Task TestNestedClassDeclarationWithDirectivesAsync()
        {
            await this.TestNestedTypeDeclarationWithDirectivesAsync("class").ConfigureAwait(false);
        }

        [Fact]
        public async Task TestPartialClassDeclarationAsync()
        {
            await this.TestTypeDeclarationAsync("partial class", warning: false).ConfigureAwait(false);
        }

        [Fact]
        public async Task TestPartialClassDeclarationWithAttributesAsync()
        {
            await this.TestTypeDeclarationWithAttributesAsync("partial class", warning: false).ConfigureAwait(false);
        }

        [Fact]
        public async Task TestPartialClassDeclarationWithDirectivesAsync()
        {
            await this.TestTypeDeclarationWithDirectivesAsync("partial class", warning: false).ConfigureAwait(false);
        }

        [Fact]
        public async Task TestInterfaceDeclarationAsync()
        {
            await this.TestTypeDeclarationAsync("interface").ConfigureAwait(false);
        }

        [Fact]
        public async Task TestInterfaceDeclarationWithAttributesAsync()
        {
            await this.TestTypeDeclarationWithAttributesAsync("interface").ConfigureAwait(false);
        }

        [Fact]
        public async Task TestInterfaceDeclarationWithDirectivesAsync()
        {
            await this.TestTypeDeclarationWithDirectivesAsync("interface").ConfigureAwait(false);
        }

        [Fact]
        public async Task TestNestedInterfaceDeclarationAsync()
        {
            await this.TestNestedTypeDeclarationAsync("interface").ConfigureAwait(false);
        }

        [Fact]
        public async Task TestNestedInterfaceDeclarationWithAttributesAsync()
        {
            await this.TestNestedTypeDeclarationWithAttributesAsync("interface").ConfigureAwait(false);
        }

        [Fact]
        public async Task TestNestedInterfaceDeclarationWithDirectivesAsync()
        {
            await this.TestNestedTypeDeclarationWithDirectivesAsync("interface").ConfigureAwait(false);
        }

        [Fact]
        public async Task TestPartialInterfaceDeclarationAsync()
        {
            await this.TestTypeDeclarationAsync("partial interface", warning: false).ConfigureAwait(false);
        }

        [Fact]
        public async Task TestPartialInterfaceDeclarationWithAttributesAsync()
        {
            await this.TestTypeDeclarationWithAttributesAsync("partial interface", warning: false).ConfigureAwait(false);
        }

        [Fact]
        public async Task TestPartialInterfaceDeclarationWithDirectivesAsync()
        {
            await this.TestTypeDeclarationWithDirectivesAsync("partial interface", warning: false).ConfigureAwait(false);
        }

        [Fact]
        public async Task TestStructDeclarationAsync()
        {
            await this.TestTypeDeclarationAsync("struct").ConfigureAwait(false);
        }

        [Fact]
        public async Task TestStructDeclarationWithAttributesAsync()
        {
            await this.TestTypeDeclarationWithAttributesAsync("struct").ConfigureAwait(false);
        }

        [Fact]
        public async Task TestStructDeclarationWithDirectivesAsync()
        {
            await this.TestTypeDeclarationWithDirectivesAsync("struct").ConfigureAwait(false);
        }

        [Fact]
        public async Task TestNestedStructDeclarationAsync()
        {
            await this.TestNestedTypeDeclarationAsync("struct").ConfigureAwait(false);
        }

        [Fact]
        public async Task TestNestedStructDeclarationWithAttributesAsync()
        {
            await this.TestNestedTypeDeclarationWithAttributesAsync("struct").ConfigureAwait(false);
        }

        [Fact]
        public async Task TestNestedStructDeclarationWithDirectivesAsync()
        {
            await this.TestNestedTypeDeclarationWithDirectivesAsync("struct").ConfigureAwait(false);
        }

        [Fact]
        public async Task TestPartialStructDeclarationAsync()
        {
            await this.TestTypeDeclarationAsync("partial struct", warning: false).ConfigureAwait(false);
        }

        [Fact]
        public async Task TestPartialStructDeclarationWithAttributesAsync()
        {
            await this.TestTypeDeclarationWithAttributesAsync("partial struct", warning: false).ConfigureAwait(false);
        }

        [Fact]
        public async Task TestPartialStructDeclarationWithDirectivesAsync()
        {
            await this.TestTypeDeclarationWithDirectivesAsync("partial struct", warning: false).ConfigureAwait(false);
        }

        [Fact]
        public async Task TestEnumDeclarationAsync()
        {
            await this.TestTypeDeclarationAsync("enum").ConfigureAwait(false);
        }

        [Fact]
        public async Task TestEnumDeclarationWithAttributesAsync()
        {
            await this.TestTypeDeclarationWithAttributesAsync("enum").ConfigureAwait(false);
        }

        [Fact]
        public async Task TestEnumDeclarationWithDirectivesAsync()
        {
            await this.TestTypeDeclarationWithDirectivesAsync("enum").ConfigureAwait(false);
        }

        [Fact]
        public async Task TestNestedEnumDeclarationAsync()
        {
            await this.TestNestedTypeDeclarationAsync("enum").ConfigureAwait(false);
        }

        [Fact]
        public async Task TestNestedEnumDeclarationWithAttributesAsync()
        {
            await this.TestNestedTypeDeclarationWithAttributesAsync("enum").ConfigureAwait(false);
        }

        [Fact]
        public async Task TestNestedEnumDeclarationWithDirectivesAsync()
        {
            await this.TestNestedTypeDeclarationWithDirectivesAsync("enum").ConfigureAwait(false);
        }

        [Fact]
        public async Task TestDelegateDeclarationAsync()
        {
            await this.TestDeclarationAsync("internal", "TypeName", "delegate int TypeName", "  ( int\n parameter\n );").ConfigureAwait(false);
        }

        [Fact]
        public async Task TestDelegateDeclarationWithAttributesAsync()
        {
            await this.TestDeclarationWithAttributesAsync("internal", "TypeName", "delegate int TypeName", "  ( int\n parameter\n );").ConfigureAwait(false);
        }

        [Fact]
        public async Task TestDelegateDeclarationWithDirectivesAsync()
        {
            await this.TestDeclarationWithDirectivesAsync("internal", "TypeName", "delegate int TypeName", "  ( int\n parameter\n );").ConfigureAwait(false);
        }

        [Fact]
        public async Task TestNestedDelegateDeclarationAsync()
        {
            await this.TestNestedDeclarationAsync("private", "TypeName", "delegate int TypeName", "  ( int\n parameter\n );").ConfigureAwait(false);
        }

        [Fact]
        public async Task TestNestedDelegateDeclarationWithAttributesAsync()
        {
            await this.TestNestedDeclarationWithAttributesAsync("private", "TypeName", "delegate int TypeName", "  ( int\n parameter\n );").ConfigureAwait(false);
        }

        [Fact]
        public async Task TestNestedDelegateDeclarationWithDirectivesAsync()
        {
            await this.TestNestedDeclarationWithDirectivesAsync("private", "TypeName", "delegate int TypeName", "  ( int\n parameter\n );").ConfigureAwait(false);
        }

        #region EventDeclarationSyntax

        [Fact]
        public async Task TestEventDeclarationAsync()
        {
            await this.TestNestedDeclarationAsync("private", "MemberName", "event EventHandler MemberName", "{ add { } remove { } }").ConfigureAwait(false);
        }

        [Fact]
        public async Task TestEventDeclarationWithAttributesAsync()
        {
            await this.TestNestedDeclarationWithAttributesAsync("private", "MemberName", "event EventHandler MemberName", "{ add { } remove { } }").ConfigureAwait(false);
        }

        [Fact]
        public async Task TestEventDeclarationWithDirectivesAsync()
        {
            await this.TestNestedDeclarationWithDirectivesAsync("private", "MemberName", "event EventHandler MemberName", "{ add { } remove { } }").ConfigureAwait(false);
        }

        [Fact]
        public async Task TestStaticEventDeclarationAsync()
        {
            await this.TestNestedDeclarationAsync("private", "MemberName", "static event EventHandler MemberName", "{ add { } remove { } }").ConfigureAwait(false);
        }

        [Fact]
        public async Task TestStaticEventDeclarationWithAttributesAsync()
        {
            await this.TestNestedDeclarationWithAttributesAsync("private", "MemberName", "static event EventHandler MemberName", "{ add { } remove { } }").ConfigureAwait(false);
        }

        [Fact]
        public async Task TestStaticEventDeclarationWithDirectivesAsync()
        {
            await this.TestNestedDeclarationWithDirectivesAsync("private", "MemberName", "static event EventHandler MemberName", "{ add { } remove { } }").ConfigureAwait(false);
        }

        [Fact]
        public async Task TestExplicitInterfaceEventDeclarationAsync()
        {
<<<<<<< HEAD
            string baseTypeList = ": IInterface";
            string baseTypeDeclaration = "public interface IInterface { event EventHandler MemberName; }";
            await this.TestNestedDeclarationAsync("private", "MemberName", "event EventHandler IInterface.MemberName", "{ add { } remove { } }", baseTypeList: baseTypeList, baseTypeDeclarations: baseTypeDeclaration, warning: false);
=======
            await this.TestNestedDeclarationAsync("private", "MemberName", "event EventHandler IInterface.MemberName", "{ add { } remove { } }", warning: false).ConfigureAwait(false);
>>>>>>> 523908f0
        }

        [Fact]
        public async Task TestExplicitInterfaceEventDeclarationWithAttributesAsync()
        {
<<<<<<< HEAD
            string baseTypeList = ": IInterface";
            string baseTypeDeclaration = "public interface IInterface { event EventHandler MemberName; }";
            await this.TestNestedDeclarationWithAttributesAsync("private", "MemberName", "event EventHandler IInterface.MemberName", "{ add { } remove { } }", baseTypeList: baseTypeList, baseTypeDeclarations: baseTypeDeclaration, warning: false);
=======
            await this.TestNestedDeclarationWithAttributesAsync("private", "MemberName", "event EventHandler IInterface.MemberName", "{ add { } remove { } }", warning: false).ConfigureAwait(false);
>>>>>>> 523908f0
        }

        [Fact]
        public async Task TestExplicitInterfaceEventDeclarationWithDirectivesAsync()
        {
<<<<<<< HEAD
            string baseTypeList = ": IInterface";
            string baseTypeDeclaration = "public interface IInterface { event EventHandler MemberName; }";
            await this.TestNestedDeclarationWithDirectivesAsync("private", "MemberName", "event EventHandler IInterface.MemberName", "{ add { } remove { } }", baseTypeList: baseTypeList, baseTypeDeclarations: baseTypeDeclaration, warning: false);
=======
            await this.TestNestedDeclarationWithDirectivesAsync("private", "MemberName", "event EventHandler IInterface.MemberName", "{ add { } remove { } }", warning: false).ConfigureAwait(false);
>>>>>>> 523908f0
        }

        #endregion

        #region MethodDeclarationSyntax

        [Fact]
        public async Task TestMethodDeclarationAsync()
        {
            await this.TestNestedDeclarationAsync("private", "MemberName", "void MemberName", "  ( int\n parameter\n ) { }").ConfigureAwait(false);
        }

        [Fact]
        public async Task TestMethodDeclarationWithAttributesAsync()
        {
            await this.TestNestedDeclarationWithAttributesAsync("private", "MemberName", "void MemberName", "  ( int\n parameter\n ) { }").ConfigureAwait(false);
        }

        [Fact]
        public async Task TestMethodDeclarationWithDirectivesAsync()
        {
            await this.TestNestedDeclarationWithDirectivesAsync("private", "MemberName", "void MemberName", "  ( int\n parameter\n ) { }").ConfigureAwait(false);
        }

        [Fact]
        public async Task TestStaticMethodDeclarationAsync()
        {
            await this.TestNestedDeclarationAsync("private", "MemberName", "static void MemberName", "  ( int\n parameter\n ) { }").ConfigureAwait(false);
        }

        [Fact]
        public async Task TestStaticMethodDeclarationWithAttributesAsync()
        {
            await this.TestNestedDeclarationWithAttributesAsync("private", "MemberName", "static void MemberName", "  ( int\n parameter\n ) { }").ConfigureAwait(false);
        }

        [Fact]
        public async Task TestStaticMethodDeclarationWithDirectivesAsync()
        {
            await this.TestNestedDeclarationWithDirectivesAsync("private", "MemberName", "static void MemberName", "  ( int\n parameter\n ) { }").ConfigureAwait(false);
        }

        [Fact]
        public async Task TestExplicitInterfaceMethodDeclarationAsync()
        {
<<<<<<< HEAD
            string baseTypeList = ": IInterface";
            string baseTypeDeclaration = "public interface IInterface { void MemberName(int parameter); }";
            await this.TestNestedDeclarationAsync("private", "MemberName", "void IInterface.MemberName", "  ( int\n parameter\n ) { }", baseTypeList: baseTypeList, baseTypeDeclarations: baseTypeDeclaration, warning: false);
=======
            await this.TestNestedDeclarationAsync("private", "MemberName", "void IInterface.MemberName", "  ( int\n parameter\n ) { }", warning: false).ConfigureAwait(false);
>>>>>>> 523908f0
        }

        [Fact]
        public async Task TestExplicitInterfaceMethodDeclarationWithAttributesAsync()
        {
<<<<<<< HEAD
            string baseTypeList = ": IInterface";
            string baseTypeDeclaration = "public interface IInterface { void MemberName(int parameter); }";
            await this.TestNestedDeclarationWithAttributesAsync("private", "MemberName", "void IInterface.MemberName", "  ( int\n parameter\n ) { }", baseTypeList: baseTypeList, baseTypeDeclarations: baseTypeDeclaration, warning: false);
=======
            await this.TestNestedDeclarationWithAttributesAsync("private", "MemberName", "void IInterface.MemberName", "  ( int\n parameter\n ) { }", warning: false).ConfigureAwait(false);
>>>>>>> 523908f0
        }

        [Fact]
        public async Task TestExplicitInterfaceMethodDeclarationWithDirectivesAsync()
        {
<<<<<<< HEAD
            string baseTypeList = ": IInterface";
            string baseTypeDeclaration = "public interface IInterface { void MemberName(int parameter); }";
            await this.TestNestedDeclarationWithDirectivesAsync("private", "MemberName", "void IInterface.MemberName", "  ( int\n parameter\n ) { }", baseTypeList: baseTypeList, baseTypeDeclarations: baseTypeDeclaration, warning: false);
=======
            await this.TestNestedDeclarationWithDirectivesAsync("private", "MemberName", "void IInterface.MemberName", "  ( int\n parameter\n ) { }", warning: false).ConfigureAwait(false);
>>>>>>> 523908f0
        }

        [Fact]
        public async Task TestInterfaceMethodDeclarationAsync()
        {
            await this.TestNestedDeclarationAsync("private", "MemberName", "void MemberName", "  ( int\n parameter\n );", containingType: "interface", warning: false).ConfigureAwait(false);
        }

        [Fact]
        public async Task TestInterfaceMethodDeclarationWithAttributesAsync()
        {
            await this.TestNestedDeclarationWithAttributesAsync("private", "MemberName", "void MemberName", "  ( int\n parameter\n );", containingType: "interface", warning: false).ConfigureAwait(false);
        }

        [Fact]
        public async Task TestInterfaceMethodDeclarationWithDirectivesAsync()
        {
            await this.TestNestedDeclarationWithDirectivesAsync("private", "MemberName", "void MemberName", "  ( int\n parameter\n );", containingType: "interface", warning: false).ConfigureAwait(false);
        }

        [Fact]
        public async Task TestPartialMethodDeclarationAsync()
        {
            await this.TestNestedDeclarationAsync("private", "MemberName", "partial void MemberName", "  ( int\n parameter\n );", containingType: "partial class", warning: false).ConfigureAwait(false);
        }

        [Fact]
        public async Task TestPartialMethodDeclarationWithAttributesAsync()
        {
            await this.TestNestedDeclarationWithAttributesAsync("private", "MemberName", "partial void MemberName", "  ( int\n parameter\n );", containingType: "partial class", warning: false).ConfigureAwait(false);
        }

        [Fact]
        public async Task TestPartialMethodDeclarationWithDirectivesAsync()
        {
            await this.TestNestedDeclarationWithDirectivesAsync("private", "MemberName", "partial void MemberName", "  ( int\n parameter\n );", containingType: "partial class", warning: false).ConfigureAwait(false);
        }

        #endregion

        #region PropertyDeclarationSyntax

        [Fact]
        public async Task TestPropertyDeclarationAsync()
        {
            await this.TestNestedDeclarationAsync("private", "MemberName", "EventHandler MemberName", "{ get; set; }").ConfigureAwait(false);
        }

        [Fact]
        public async Task TestPropertyDeclarationWithAttributesAsync()
        {
            await this.TestNestedDeclarationWithAttributesAsync("private", "MemberName", "EventHandler MemberName", "{ get; set; }").ConfigureAwait(false);
        }

        [Fact]
        public async Task TestPropertyDeclarationWithDirectivesAsync()
        {
            await this.TestNestedDeclarationWithDirectivesAsync("private", "MemberName", "EventHandler MemberName", "{ get; set; }").ConfigureAwait(false);
        }

        [Fact]
        public async Task TestStaticPropertyDeclarationAsync()
        {
            await this.TestNestedDeclarationAsync("private", "MemberName", "static EventHandler MemberName", "{ get; set; }").ConfigureAwait(false);
        }

        [Fact]
        public async Task TestStaticPropertyDeclarationWithAttributesAsync()
        {
            await this.TestNestedDeclarationWithAttributesAsync("private", "MemberName", "static EventHandler MemberName", "{ get; set; }").ConfigureAwait(false);
        }

        [Fact]
        public async Task TestStaticPropertyDeclarationWithDirectivesAsync()
        {
            await this.TestNestedDeclarationWithDirectivesAsync("private", "MemberName", "static EventHandler MemberName", "{ get; set; }").ConfigureAwait(false);
        }

        [Fact]
        public async Task TestExplicitInterfacePropertyDeclarationAsync()
        {
<<<<<<< HEAD
            string baseTypeList = ": IInterface";
            string baseTypeDeclaration = "public interface IInterface { EventHandler MemberName { get; set; } }";
            await this.TestNestedDeclarationAsync("private", "MemberName", "EventHandler IInterface.MemberName", "{ get; set; }", baseTypeList: baseTypeList, baseTypeDeclarations: baseTypeDeclaration, warning: false);
=======
            await this.TestNestedDeclarationAsync("private", "MemberName", "EventHandler IInterface.MemberName", "{ get; set; }", warning: false).ConfigureAwait(false);
>>>>>>> 523908f0
        }

        [Fact]
        public async Task TestExplicitInterfacePropertyDeclarationWithAttributesAsync()
        {
<<<<<<< HEAD
            string baseTypeList = ": IInterface";
            string baseTypeDeclaration = "public interface IInterface { EventHandler MemberName { get; set; } }";
            await this.TestNestedDeclarationWithAttributesAsync("private", "MemberName", "EventHandler IInterface.MemberName", "{ get; set; }", baseTypeList: baseTypeList, baseTypeDeclarations: baseTypeDeclaration, warning: false);
=======
            await this.TestNestedDeclarationWithAttributesAsync("private", "MemberName", "EventHandler IInterface.MemberName", "{ get; set; }", warning: false).ConfigureAwait(false);
>>>>>>> 523908f0
        }

        [Fact]
        public async Task TestExplicitInterfacePropertyDeclarationWithDirectivesAsync()
        {
<<<<<<< HEAD
            string baseTypeList = ": IInterface";
            string baseTypeDeclaration = "public interface IInterface { EventHandler MemberName { get; set; } }";
            await this.TestNestedDeclarationWithDirectivesAsync("private", "MemberName", "EventHandler IInterface.MemberName", "{ get; set; }", baseTypeList: baseTypeList, baseTypeDeclarations: baseTypeDeclaration, warning: false);
=======
            await this.TestNestedDeclarationWithDirectivesAsync("private", "MemberName", "EventHandler IInterface.MemberName", "{ get; set; }", warning: false).ConfigureAwait(false);
>>>>>>> 523908f0
        }

        [Fact]
        public async Task TestInterfacePropertyDeclarationAsync()
        {
            await this.TestNestedDeclarationAsync("private", "MemberName", "EventHandler MemberName", "{ get; set; }", containingType: "interface", warning: false).ConfigureAwait(false);
        }

        [Fact]
        public async Task TestInterfacePropertyDeclarationWithAttributesAsync()
        {
            await this.TestNestedDeclarationWithAttributesAsync("private", "MemberName", "EventHandler MemberName", "{ get; set; }", containingType: "interface", warning: false).ConfigureAwait(false);
        }

        [Fact]
        public async Task TestInterfacePropertyDeclarationWithDirectivesAsync()
        {
            await this.TestNestedDeclarationWithDirectivesAsync("private", "MemberName", "EventHandler MemberName", "{ get; set; }", containingType: "interface", warning: false).ConfigureAwait(false);
        }

        #endregion

        #region EventFieldDeclarationSyntax

        [Fact(Skip = "https://github.com/DotNetAnalyzers/StyleCopAnalyzers/issues/496")]
        public async Task TestEventFieldDeclarationAsync()
        {
            await this.TestNestedDeclarationAsync("private", "MemberName", "event EventHandler MemberName", ", AnotherMemberName;").ConfigureAwait(false);
        }

        [Fact(Skip = "https://github.com/DotNetAnalyzers/StyleCopAnalyzers/issues/496")]
        public async Task TestEventFieldDeclarationWithAttributesAsync()
        {
            await this.TestNestedDeclarationWithAttributesAsync("private", "MemberName", "event EventHandler MemberName", ", AnotherMemberName;").ConfigureAwait(false);
        }

        [Fact(Skip = "https://github.com/DotNetAnalyzers/StyleCopAnalyzers/issues/496")]
        public async Task TestEventFieldDeclarationWithDirectivesAsync()
        {
            await this.TestNestedDeclarationWithDirectivesAsync("private", "MemberName", "event EventHandler MemberName", ", AnotherMemberName;").ConfigureAwait(false);
        }

        [Fact(Skip = "https://github.com/DotNetAnalyzers/StyleCopAnalyzers/issues/496")]
        public async Task TestStaticEventFieldDeclarationAsync()
        {
            await this.TestNestedDeclarationAsync("private", "MemberName", "static event EventHandler MemberName", ", AnotherMemberName;").ConfigureAwait(false);
        }

        [Fact(Skip = "https://github.com/DotNetAnalyzers/StyleCopAnalyzers/issues/496")]
        public async Task TestStaticEventFieldDeclarationWithAttributesAsync()
        {
            await this.TestNestedDeclarationWithAttributesAsync("private", "MemberName", "static event EventHandler MemberName", ", AnotherMemberName;").ConfigureAwait(false);
        }

        [Fact(Skip = "https://github.com/DotNetAnalyzers/StyleCopAnalyzers/issues/496")]
        public async Task TestStaticEventFieldDeclarationWithDirectivesAsync()
        {
            await this.TestNestedDeclarationWithDirectivesAsync("private", "MemberName", "static event EventHandler MemberName", ", AnotherMemberName;").ConfigureAwait(false);
        }

        [Fact]
        public async Task TestInterfaceEventFieldDeclarationAsync()
        {
            await this.TestNestedDeclarationAsync("private", "MemberName", "event EventHandler MemberName", ", AnotherMemberName;", containingType: "interface", warning: false).ConfigureAwait(false);
        }

        [Fact]
        public async Task TestInterfaceEventFieldDeclarationWithAttributesAsync()
        {
            await this.TestNestedDeclarationWithAttributesAsync("private", "MemberName", "event EventHandler MemberName", ", AnotherMemberName;", containingType: "interface", warning: false).ConfigureAwait(false);
        }

        [Fact]
        public async Task TestInterfaceEventFieldDeclarationWithDirectivesAsync()
        {
            await this.TestNestedDeclarationWithDirectivesAsync("private", "MemberName", "event EventHandler MemberName", ", AnotherMemberName;", containingType: "interface", warning: false).ConfigureAwait(false);
        }

        #endregion

        #region FieldDeclarationSyntax

        [Fact(Skip = "https://github.com/DotNetAnalyzers/StyleCopAnalyzers/issues/496")]
        public async Task TestFieldDeclarationAsync()
        {
            await this.TestNestedDeclarationAsync("private", "MemberName", "System.EventHandler MemberName", ", AnotherMemberName;").ConfigureAwait(false);
        }

        [Fact(Skip = "https://github.com/DotNetAnalyzers/StyleCopAnalyzers/issues/496")]
        public async Task TestFieldDeclarationWithAttributesAsync()
        {
            await this.TestNestedDeclarationWithAttributesAsync("private", "MemberName", "System.EventHandler MemberName", ", AnotherMemberName;").ConfigureAwait(false);
        }

        [Fact(Skip = "https://github.com/DotNetAnalyzers/StyleCopAnalyzers/issues/496")]
        public async Task TestFieldDeclarationWithDirectivesAsync()
        {
            await this.TestNestedDeclarationWithDirectivesAsync("private", "MemberName", "System.EventHandler MemberName", ", AnotherMemberName;").ConfigureAwait(false);
        }

        [Fact(Skip = "https://github.com/DotNetAnalyzers/StyleCopAnalyzers/issues/496")]
        public async Task TestStaticFieldDeclarationAsync()
        {
            await this.TestNestedDeclarationAsync("private", "MemberName", "static System.EventHandler MemberName", ", AnotherMemberName;").ConfigureAwait(false);
        }

        [Fact(Skip = "https://github.com/DotNetAnalyzers/StyleCopAnalyzers/issues/496")]
        public async Task TestStaticFieldDeclarationWithAttributesAsync()
        {
            await this.TestNestedDeclarationWithAttributesAsync("private", "MemberName", "static System.EventHandler MemberName", ", AnotherMemberName;").ConfigureAwait(false);
        }

        [Fact(Skip = "https://github.com/DotNetAnalyzers/StyleCopAnalyzers/issues/496")]
        public async Task TestStaticFieldDeclarationWithDirectivesAsync()
        {
            await this.TestNestedDeclarationWithDirectivesAsync("private", "MemberName", "static System.EventHandler MemberName", ", AnotherMemberName;").ConfigureAwait(false);
        }

        #endregion

        #region OperatorDeclarationSyntax

        [Fact(Skip = "Access modified is compiler-enforced")]
        public async Task TestOperatorDeclarationAsync()
        {
            await this.TestNestedDeclarationAsync("public", "+", "static OuterTypeName operator +", "  ( OuterTypeName x,OuterTypeName  y ) { throw new System.Exception(); }", elementName: "op_Addition").ConfigureAwait(false);
        }

        [Fact(Skip = "Access modified is compiler-enforced")]
        public async Task TestOperatorDeclarationWithAttributesAsync()
        {
            await this.TestNestedDeclarationWithAttributesAsync("public", "+", "static OuterTypeName operator +", "  ( OuterTypeName x,OuterTypeName  y ) { throw new System.Exception(); }", elementName: "op_Addition").ConfigureAwait(false);
        }

        [Fact(Skip = "Access modified is compiler-enforced")]
        public async Task TestOperatorDeclarationWithDirectivesAsync()
        {
            await this.TestNestedDeclarationWithDirectivesAsync("public", "+", "static OuterTypeName operator +", "  ( OuterTypeName x,OuterTypeName  y ) { throw new System.Exception(); }", elementName: "op_Addition").ConfigureAwait(false);
        }

        #endregion

        #region ConversionOperatorDeclarationSyntax

        [Fact(Skip = "Access modified is compiler-enforced")]
        public async Task TestConversionOperatorDeclarationAsync()
        {
            await this.TestNestedDeclarationAsync("public", "bool", "static explicit operator bool", "  ( OuterTypeName x ) { throw new System.Exception(); }", elementName: "op_Explicit").ConfigureAwait(false);
        }

        [Fact(Skip = "Access modified is compiler-enforced")]
        public async Task TestConversionOperatorDeclarationWithAttributesAsync()
        {
            await this.TestNestedDeclarationWithAttributesAsync("public", "bool", "static explicit operator bool", "  ( OuterTypeName x ) { throw new System.Exception(); }", elementName: "op_Explicit").ConfigureAwait(false);
        }

        [Fact(Skip = "Access modified is compiler-enforced")]
        public async Task TestConversionOperatorDeclarationWithDirectivesAsync()
        {
            await this.TestNestedDeclarationWithDirectivesAsync("public", "bool", "static explicit operator bool", "  ( OuterTypeName x ) { throw new System.Exception(); }", elementName: "op_Explicit").ConfigureAwait(false);
        }

        #endregion

        #region IndexerDeclarationSyntax

        [Fact]
        public async Task TestIndexerDeclarationAsync()
        {
            await this.TestNestedDeclarationAsync("private", "this", "EventHandler this[int", " index ] { get { throw new System.Exception(); } set { throw new System.Exception(); } }", elementName: "this[]").ConfigureAwait(false);
        }

        [Fact]
        public async Task TestIndexerDeclarationWithAttributesAsync()
        {
            await this.TestNestedDeclarationWithAttributesAsync("private", "this", "EventHandler this[int", " index ] { get { throw new System.Exception(); } set { throw new System.Exception(); } }", elementName: "this[]").ConfigureAwait(false);
        }

        [Fact]
        public async Task TestIndexerDeclarationWithDirectivesAsync()
        {
            await this.TestNestedDeclarationWithDirectivesAsync("private", "this", "EventHandler this[int", " index ] { get { throw new System.Exception(); } set { throw new System.Exception(); } }", elementName: "this[]").ConfigureAwait(false);
        }

        [Fact]
        public async Task TestExplicitInterfaceIndexerDeclarationAsync()
        {
<<<<<<< HEAD
            string baseTypeList = ": IInterface";
            string baseTypeDeclaration = "public interface IInterface { EventHandler this[int index] { get; set; } }";
            await this.TestNestedDeclarationAsync("private", "this", "EventHandler IInterface.this[int", " index ] { get { throw new System.Exception(); } set { throw new System.Exception(); } }", baseTypeList: baseTypeList, baseTypeDeclarations: baseTypeDeclaration, warning: false);
=======
            await this.TestNestedDeclarationAsync("private", "this", "EventHandler IInterface.this[int", " index ] { get { throw new System.Exception(); } set { throw new System.Exception(); } }", warning: false).ConfigureAwait(false);
>>>>>>> 523908f0
        }

        [Fact]
        public async Task TestExplicitInterfaceIndexerDeclarationWithAttributesAsync()
        {
<<<<<<< HEAD
            string baseTypeList = ": IInterface";
            string baseTypeDeclaration = "public interface IInterface { EventHandler this[int index] { get; set; } }";
            await this.TestNestedDeclarationWithAttributesAsync("private", "this", "EventHandler IInterface.this[int", " index ] { get { throw new System.Exception(); } set { throw new System.Exception(); } }", baseTypeList: baseTypeList, baseTypeDeclarations: baseTypeDeclaration, warning: false);
=======
            await this.TestNestedDeclarationWithAttributesAsync("private", "this", "EventHandler IInterface.this[int", " index ] { get { throw new System.Exception(); } set { throw new System.Exception(); } }", warning: false).ConfigureAwait(false);
>>>>>>> 523908f0
        }

        [Fact]
        public async Task TestExplicitInterfaceIndexerDeclarationWithDirectivesAsync()
        {
<<<<<<< HEAD
            string baseTypeList = ": IInterface";
            string baseTypeDeclaration = "public interface IInterface { EventHandler this[int index] { get; set; } }";
            await this.TestNestedDeclarationWithDirectivesAsync("private", "this", "EventHandler IInterface.this[int", " index ] { get { throw new System.Exception(); } set { throw new System.Exception(); } }", baseTypeList: baseTypeList, baseTypeDeclarations: baseTypeDeclaration, warning: false);
=======
            await this.TestNestedDeclarationWithDirectivesAsync("private", "this", "EventHandler IInterface.this[int", " index ] { get { throw new System.Exception(); } set { throw new System.Exception(); } }", warning: false).ConfigureAwait(false);
>>>>>>> 523908f0
        }

        #endregion

        #region ConstructorDeclarationSyntax

        [Fact]
        public async Task TestConstructorDeclarationAsync()
        {
            await this.TestNestedDeclarationAsync("private", "OuterTypeName", "OuterTypeName(", " ) { }", elementName: ".ctor").ConfigureAwait(false);
        }

        [Fact]
        public async Task TestConstructorDeclarationWithAttributesAsync()
        {
            await this.TestNestedDeclarationWithAttributesAsync("private", "OuterTypeName", "OuterTypeName(", " ) { }", elementName: ".ctor").ConfigureAwait(false);
        }

        [Fact]
        public async Task TestConstructorDeclarationWithDirectivesAsync()
        {
            await this.TestNestedDeclarationWithDirectivesAsync("private", "OuterTypeName", "OuterTypeName(", " ) { }", elementName: ".ctor").ConfigureAwait(false);
        }

        [Fact]
        public async Task TestStaticConstructorDeclarationAsync()
        {
            await this.TestNestedDeclarationAsync("private", "OuterTypeName", "static OuterTypeName(", " ) { }", warning: false).ConfigureAwait(false);
        }

        [Fact]
        public async Task TestStaticConstructorDeclarationWithAttributesAsync()
        {
            await this.TestNestedDeclarationWithAttributesAsync("private", "OuterTypeName", "static OuterTypeName(", " ) { }", warning: false).ConfigureAwait(false);
        }

        [Fact]
        public async Task TestStaticConstructorDeclarationWithDirectivesAsync()
        {
            await this.TestNestedDeclarationWithDirectivesAsync("private", "OuterTypeName", "static OuterTypeName(", " ) { }", warning: false).ConfigureAwait(false);
        }

        #endregion

        private async Task TestTypeDeclarationAsync(string keyword, bool warning = true)
        {
            await this.TestDeclarationAsync("internal", "TypeName", $"{keyword} TypeName", "{\n}", warning: warning).ConfigureAwait(false);
        }

        private async Task TestTypeDeclarationWithAttributesAsync(string keyword, bool warning = true)
        {
            await this.TestDeclarationWithAttributesAsync("internal", "TypeName", $"{keyword} TypeName", "{\n}", warning: warning).ConfigureAwait(false);
        }

        private async Task TestTypeDeclarationWithDirectivesAsync(string keyword, bool warning = true)
        {
            await this.TestDeclarationWithDirectivesAsync("internal", "TypeName", $"{keyword} TypeName", "{\n}", warning: warning).ConfigureAwait(false);
        }

        private async Task TestNestedTypeDeclarationAsync(string keyword, bool warning = true)
        {
            await this.TestNestedDeclarationAsync("private", "TypeName", $"{keyword} TypeName", "{\n}", warning: warning).ConfigureAwait(false);
        }

        private async Task TestNestedTypeDeclarationWithAttributesAsync(string keyword, bool warning = true)
        {
            await this.TestNestedDeclarationWithAttributesAsync("private", "TypeName", $"{keyword} TypeName", "{\n}", warning: warning).ConfigureAwait(false);
        }

        private async Task TestNestedTypeDeclarationWithDirectivesAsync(string keyword, bool warning = true)
        {
            await this.TestNestedDeclarationWithDirectivesAsync("private", "TypeName", $"{keyword} TypeName", "{\n}", warning: warning).ConfigureAwait(false);
        }

        private async Task TestDeclarationAsync(string modifier, string identifier, string keywordLine, string linesAfter, string elementName = null, bool warning = true)
        {
            var testCode = $@"
 {Tab} {keywordLine}
{linesAfter}";

            if (!warning)
            {
                await this.VerifyCSharpDiagnosticAsync(testCode, EmptyDiagnosticResults, CancellationToken.None).ConfigureAwait(false);
                return;
            }

            DiagnosticResult expected = this.CSharpDiagnostic().WithArguments(elementName ?? identifier).WithLocation(2, 4 + keywordLine.IndexOf(identifier));

            await this.VerifyCSharpDiagnosticAsync(testCode, expected, CancellationToken.None).ConfigureAwait(false);

            var fixedTestCode = $@"
 {Tab} {modifier} {keywordLine}
{linesAfter}";

            await this.VerifyCSharpFixAsync(testCode, fixedTestCode).ConfigureAwait(false);
        }

        private async Task TestDeclarationWithAttributesAsync(string modifier, string identifier, string keywordLine, string linesAfter, string elementName = null, bool warning = true)
        {
            var testCode = $@"using System;
  [Obsolete]
 {Tab} {keywordLine}
{linesAfter}";

            if (!warning)
            {
                await this.VerifyCSharpDiagnosticAsync(testCode, EmptyDiagnosticResults, CancellationToken.None).ConfigureAwait(false);
                return;
            }

            DiagnosticResult expected = this.CSharpDiagnostic().WithArguments(elementName ?? identifier).WithLocation(3, 4 + keywordLine.IndexOf(identifier));

            await this.VerifyCSharpDiagnosticAsync(testCode, expected, CancellationToken.None).ConfigureAwait(false);

            var fixedTestCode = $@"using System;
  [Obsolete]
 {Tab} {modifier} {keywordLine}
{linesAfter}";

            await this.VerifyCSharpFixAsync(testCode, fixedTestCode).ConfigureAwait(false);
        }

        private async Task TestDeclarationWithDirectivesAsync(string modifier, string identifier, string keywordLine, string linesAfter, string elementName = null, bool warning = true)
        {
            var testCode = $@"
 #  if true
 {Tab} {keywordLine}
# endif
{linesAfter}";

            if (!warning)
            {
                await this.VerifyCSharpDiagnosticAsync(testCode, EmptyDiagnosticResults, CancellationToken.None).ConfigureAwait(false);
                return;
            }

            DiagnosticResult expected = this.CSharpDiagnostic().WithArguments(elementName ?? identifier).WithLocation(3, 4 + keywordLine.IndexOf(identifier));

            await this.VerifyCSharpDiagnosticAsync(testCode, expected, CancellationToken.None).ConfigureAwait(false);

            var fixedTestCode = $@"
 #  if true
 {Tab} {modifier} {keywordLine}
# endif
{linesAfter}";

            await this.VerifyCSharpFixAsync(testCode, fixedTestCode).ConfigureAwait(false);
        }

        private async Task TestNestedDeclarationAsync(string modifier, string identifier, string keywordLine, string linesAfter, string containingType = "class", string baseTypeList = "", string baseTypeDeclarations = "", string elementName = null, bool warning = true)
        {
            var testCode = $@"using System;
public {containingType} OuterTypeName {baseTypeList} {{
 {Tab} {keywordLine}
{linesAfter} }}
{baseTypeDeclarations}";

            if (!warning)
            {
                await this.VerifyCSharpDiagnosticAsync(testCode, EmptyDiagnosticResults, CancellationToken.None).ConfigureAwait(false);
                return;
            }

            DiagnosticResult expected = this.CSharpDiagnostic().WithArguments(elementName ?? identifier).WithLocation(3, 4 + keywordLine.IndexOf(identifier));

            await this.VerifyCSharpDiagnosticAsync(testCode, expected, CancellationToken.None).ConfigureAwait(false);

            var fixedTestCode = $@"using System;
public {containingType} OuterTypeName {baseTypeList} {{
 {Tab} {modifier} {keywordLine}
{linesAfter} }}
{baseTypeDeclarations}";

            await this.VerifyCSharpFixAsync(testCode, fixedTestCode).ConfigureAwait(false);
        }

        private async Task TestNestedDeclarationWithAttributesAsync(string modifier, string identifier, string keywordLine, string linesAfter, string containingType = "class", string baseTypeList = "", string baseTypeDeclarations = "", string elementName = null, bool warning = true)
        {
            var testCode = $@"using System;
public {containingType} OuterTypeName {baseTypeList} {{
  [Obsolete]
 {Tab} {keywordLine}
{linesAfter} }}
{baseTypeDeclarations}";

            if (!warning)
            {
                await this.VerifyCSharpDiagnosticAsync(testCode, EmptyDiagnosticResults, CancellationToken.None).ConfigureAwait(false);
                return;
            }

            DiagnosticResult expected = this.CSharpDiagnostic().WithArguments(elementName ?? identifier).WithLocation(4, 4 + keywordLine.IndexOf(identifier));

            await this.VerifyCSharpDiagnosticAsync(testCode, expected, CancellationToken.None).ConfigureAwait(false);

            var fixedTestCode = $@"using System;
public {containingType} OuterTypeName {baseTypeList} {{
  [Obsolete]
 {Tab} {modifier} {keywordLine}
{linesAfter} }}
{baseTypeDeclarations}";

            await this.VerifyCSharpFixAsync(testCode, fixedTestCode).ConfigureAwait(false);
        }

        private async Task TestNestedDeclarationWithDirectivesAsync(string modifier, string identifier, string keywordLine, string linesAfter, string containingType = "class", string baseTypeList = "", string baseTypeDeclarations = "", string elementName = null, bool warning = true)
        {
            var testCode = $@"using System;
public {containingType} OuterTypeName {baseTypeList} {{
 #  if true
 {Tab} {keywordLine}
# endif
{linesAfter} }}
{baseTypeDeclarations}";

            if (!warning)
            {
                await this.VerifyCSharpDiagnosticAsync(testCode, EmptyDiagnosticResults, CancellationToken.None).ConfigureAwait(false);
                return;
            }

            DiagnosticResult expected = this.CSharpDiagnostic().WithArguments(elementName ?? identifier).WithLocation(4, 4 + keywordLine.IndexOf(identifier));

            await this.VerifyCSharpDiagnosticAsync(testCode, expected, CancellationToken.None).ConfigureAwait(false);

            var fixedTestCode = $@"using System;
public {containingType} OuterTypeName {baseTypeList} {{
 #  if true
 {Tab} {modifier} {keywordLine}
# endif
{linesAfter} }}
{baseTypeDeclarations}";

            await this.VerifyCSharpFixAsync(testCode, fixedTestCode).ConfigureAwait(false);
        }

        protected override DiagnosticAnalyzer GetCSharpDiagnosticAnalyzer()
        {
            return new SA1400AccessModifierMustBeDeclared();
        }

        protected override CodeFixProvider GetCSharpCodeFixProvider()
        {
            return new SA1400CodeFixProvider();
        }
    }
}<|MERGE_RESOLUTION|>--- conflicted
+++ resolved
@@ -294,37 +294,25 @@
         [Fact]
         public async Task TestExplicitInterfaceEventDeclarationAsync()
         {
-<<<<<<< HEAD
             string baseTypeList = ": IInterface";
             string baseTypeDeclaration = "public interface IInterface { event EventHandler MemberName; }";
-            await this.TestNestedDeclarationAsync("private", "MemberName", "event EventHandler IInterface.MemberName", "{ add { } remove { } }", baseTypeList: baseTypeList, baseTypeDeclarations: baseTypeDeclaration, warning: false);
-=======
-            await this.TestNestedDeclarationAsync("private", "MemberName", "event EventHandler IInterface.MemberName", "{ add { } remove { } }", warning: false).ConfigureAwait(false);
->>>>>>> 523908f0
+            await this.TestNestedDeclarationAsync("private", "MemberName", "event EventHandler IInterface.MemberName", "{ add { } remove { } }", baseTypeList: baseTypeList, baseTypeDeclarations: baseTypeDeclaration, warning: false).ConfigureAwait(false);
         }
 
         [Fact]
         public async Task TestExplicitInterfaceEventDeclarationWithAttributesAsync()
         {
-<<<<<<< HEAD
             string baseTypeList = ": IInterface";
             string baseTypeDeclaration = "public interface IInterface { event EventHandler MemberName; }";
-            await this.TestNestedDeclarationWithAttributesAsync("private", "MemberName", "event EventHandler IInterface.MemberName", "{ add { } remove { } }", baseTypeList: baseTypeList, baseTypeDeclarations: baseTypeDeclaration, warning: false);
-=======
-            await this.TestNestedDeclarationWithAttributesAsync("private", "MemberName", "event EventHandler IInterface.MemberName", "{ add { } remove { } }", warning: false).ConfigureAwait(false);
->>>>>>> 523908f0
+            await this.TestNestedDeclarationWithAttributesAsync("private", "MemberName", "event EventHandler IInterface.MemberName", "{ add { } remove { } }", baseTypeList: baseTypeList, baseTypeDeclarations: baseTypeDeclaration, warning: false).ConfigureAwait(false);
         }
 
         [Fact]
         public async Task TestExplicitInterfaceEventDeclarationWithDirectivesAsync()
         {
-<<<<<<< HEAD
             string baseTypeList = ": IInterface";
             string baseTypeDeclaration = "public interface IInterface { event EventHandler MemberName; }";
-            await this.TestNestedDeclarationWithDirectivesAsync("private", "MemberName", "event EventHandler IInterface.MemberName", "{ add { } remove { } }", baseTypeList: baseTypeList, baseTypeDeclarations: baseTypeDeclaration, warning: false);
-=======
-            await this.TestNestedDeclarationWithDirectivesAsync("private", "MemberName", "event EventHandler IInterface.MemberName", "{ add { } remove { } }", warning: false).ConfigureAwait(false);
->>>>>>> 523908f0
+            await this.TestNestedDeclarationWithDirectivesAsync("private", "MemberName", "event EventHandler IInterface.MemberName", "{ add { } remove { } }", baseTypeList: baseTypeList, baseTypeDeclarations: baseTypeDeclaration, warning: false).ConfigureAwait(false);
         }
 
         #endregion
@@ -370,37 +358,25 @@
         [Fact]
         public async Task TestExplicitInterfaceMethodDeclarationAsync()
         {
-<<<<<<< HEAD
             string baseTypeList = ": IInterface";
             string baseTypeDeclaration = "public interface IInterface { void MemberName(int parameter); }";
-            await this.TestNestedDeclarationAsync("private", "MemberName", "void IInterface.MemberName", "  ( int\n parameter\n ) { }", baseTypeList: baseTypeList, baseTypeDeclarations: baseTypeDeclaration, warning: false);
-=======
-            await this.TestNestedDeclarationAsync("private", "MemberName", "void IInterface.MemberName", "  ( int\n parameter\n ) { }", warning: false).ConfigureAwait(false);
->>>>>>> 523908f0
+            await this.TestNestedDeclarationAsync("private", "MemberName", "void IInterface.MemberName", "  ( int\n parameter\n ) { }", baseTypeList: baseTypeList, baseTypeDeclarations: baseTypeDeclaration, warning: false).ConfigureAwait(false);
         }
 
         [Fact]
         public async Task TestExplicitInterfaceMethodDeclarationWithAttributesAsync()
         {
-<<<<<<< HEAD
             string baseTypeList = ": IInterface";
             string baseTypeDeclaration = "public interface IInterface { void MemberName(int parameter); }";
-            await this.TestNestedDeclarationWithAttributesAsync("private", "MemberName", "void IInterface.MemberName", "  ( int\n parameter\n ) { }", baseTypeList: baseTypeList, baseTypeDeclarations: baseTypeDeclaration, warning: false);
-=======
-            await this.TestNestedDeclarationWithAttributesAsync("private", "MemberName", "void IInterface.MemberName", "  ( int\n parameter\n ) { }", warning: false).ConfigureAwait(false);
->>>>>>> 523908f0
+            await this.TestNestedDeclarationWithAttributesAsync("private", "MemberName", "void IInterface.MemberName", "  ( int\n parameter\n ) { }", baseTypeList: baseTypeList, baseTypeDeclarations: baseTypeDeclaration, warning: false).ConfigureAwait(false);
         }
 
         [Fact]
         public async Task TestExplicitInterfaceMethodDeclarationWithDirectivesAsync()
         {
-<<<<<<< HEAD
             string baseTypeList = ": IInterface";
             string baseTypeDeclaration = "public interface IInterface { void MemberName(int parameter); }";
-            await this.TestNestedDeclarationWithDirectivesAsync("private", "MemberName", "void IInterface.MemberName", "  ( int\n parameter\n ) { }", baseTypeList: baseTypeList, baseTypeDeclarations: baseTypeDeclaration, warning: false);
-=======
-            await this.TestNestedDeclarationWithDirectivesAsync("private", "MemberName", "void IInterface.MemberName", "  ( int\n parameter\n ) { }", warning: false).ConfigureAwait(false);
->>>>>>> 523908f0
+            await this.TestNestedDeclarationWithDirectivesAsync("private", "MemberName", "void IInterface.MemberName", "  ( int\n parameter\n ) { }", baseTypeList: baseTypeList, baseTypeDeclarations: baseTypeDeclaration, warning: false).ConfigureAwait(false);
         }
 
         [Fact]
@@ -482,37 +458,25 @@
         [Fact]
         public async Task TestExplicitInterfacePropertyDeclarationAsync()
         {
-<<<<<<< HEAD
             string baseTypeList = ": IInterface";
             string baseTypeDeclaration = "public interface IInterface { EventHandler MemberName { get; set; } }";
-            await this.TestNestedDeclarationAsync("private", "MemberName", "EventHandler IInterface.MemberName", "{ get; set; }", baseTypeList: baseTypeList, baseTypeDeclarations: baseTypeDeclaration, warning: false);
-=======
-            await this.TestNestedDeclarationAsync("private", "MemberName", "EventHandler IInterface.MemberName", "{ get; set; }", warning: false).ConfigureAwait(false);
->>>>>>> 523908f0
+            await this.TestNestedDeclarationAsync("private", "MemberName", "EventHandler IInterface.MemberName", "{ get; set; }", baseTypeList: baseTypeList, baseTypeDeclarations: baseTypeDeclaration, warning: false).ConfigureAwait(false);
         }
 
         [Fact]
         public async Task TestExplicitInterfacePropertyDeclarationWithAttributesAsync()
         {
-<<<<<<< HEAD
             string baseTypeList = ": IInterface";
             string baseTypeDeclaration = "public interface IInterface { EventHandler MemberName { get; set; } }";
-            await this.TestNestedDeclarationWithAttributesAsync("private", "MemberName", "EventHandler IInterface.MemberName", "{ get; set; }", baseTypeList: baseTypeList, baseTypeDeclarations: baseTypeDeclaration, warning: false);
-=======
-            await this.TestNestedDeclarationWithAttributesAsync("private", "MemberName", "EventHandler IInterface.MemberName", "{ get; set; }", warning: false).ConfigureAwait(false);
->>>>>>> 523908f0
+            await this.TestNestedDeclarationWithAttributesAsync("private", "MemberName", "EventHandler IInterface.MemberName", "{ get; set; }", baseTypeList: baseTypeList, baseTypeDeclarations: baseTypeDeclaration, warning: false).ConfigureAwait(false);
         }
 
         [Fact]
         public async Task TestExplicitInterfacePropertyDeclarationWithDirectivesAsync()
         {
-<<<<<<< HEAD
             string baseTypeList = ": IInterface";
             string baseTypeDeclaration = "public interface IInterface { EventHandler MemberName { get; set; } }";
-            await this.TestNestedDeclarationWithDirectivesAsync("private", "MemberName", "EventHandler IInterface.MemberName", "{ get; set; }", baseTypeList: baseTypeList, baseTypeDeclarations: baseTypeDeclaration, warning: false);
-=======
-            await this.TestNestedDeclarationWithDirectivesAsync("private", "MemberName", "EventHandler IInterface.MemberName", "{ get; set; }", warning: false).ConfigureAwait(false);
->>>>>>> 523908f0
+            await this.TestNestedDeclarationWithDirectivesAsync("private", "MemberName", "EventHandler IInterface.MemberName", "{ get; set; }", baseTypeList: baseTypeList, baseTypeDeclarations: baseTypeDeclaration, warning: false).ConfigureAwait(false);
         }
 
         [Fact]
@@ -700,37 +664,25 @@
         [Fact]
         public async Task TestExplicitInterfaceIndexerDeclarationAsync()
         {
-<<<<<<< HEAD
             string baseTypeList = ": IInterface";
             string baseTypeDeclaration = "public interface IInterface { EventHandler this[int index] { get; set; } }";
-            await this.TestNestedDeclarationAsync("private", "this", "EventHandler IInterface.this[int", " index ] { get { throw new System.Exception(); } set { throw new System.Exception(); } }", baseTypeList: baseTypeList, baseTypeDeclarations: baseTypeDeclaration, warning: false);
-=======
-            await this.TestNestedDeclarationAsync("private", "this", "EventHandler IInterface.this[int", " index ] { get { throw new System.Exception(); } set { throw new System.Exception(); } }", warning: false).ConfigureAwait(false);
->>>>>>> 523908f0
+            await this.TestNestedDeclarationAsync("private", "this", "EventHandler IInterface.this[int", " index ] { get { throw new System.Exception(); } set { throw new System.Exception(); } }", baseTypeList: baseTypeList, baseTypeDeclarations: baseTypeDeclaration, warning: false).ConfigureAwait(false);
         }
 
         [Fact]
         public async Task TestExplicitInterfaceIndexerDeclarationWithAttributesAsync()
         {
-<<<<<<< HEAD
             string baseTypeList = ": IInterface";
             string baseTypeDeclaration = "public interface IInterface { EventHandler this[int index] { get; set; } }";
-            await this.TestNestedDeclarationWithAttributesAsync("private", "this", "EventHandler IInterface.this[int", " index ] { get { throw new System.Exception(); } set { throw new System.Exception(); } }", baseTypeList: baseTypeList, baseTypeDeclarations: baseTypeDeclaration, warning: false);
-=======
-            await this.TestNestedDeclarationWithAttributesAsync("private", "this", "EventHandler IInterface.this[int", " index ] { get { throw new System.Exception(); } set { throw new System.Exception(); } }", warning: false).ConfigureAwait(false);
->>>>>>> 523908f0
+            await this.TestNestedDeclarationWithAttributesAsync("private", "this", "EventHandler IInterface.this[int", " index ] { get { throw new System.Exception(); } set { throw new System.Exception(); } }", baseTypeList: baseTypeList, baseTypeDeclarations: baseTypeDeclaration, warning: false).ConfigureAwait(false);
         }
 
         [Fact]
         public async Task TestExplicitInterfaceIndexerDeclarationWithDirectivesAsync()
         {
-<<<<<<< HEAD
             string baseTypeList = ": IInterface";
             string baseTypeDeclaration = "public interface IInterface { EventHandler this[int index] { get; set; } }";
-            await this.TestNestedDeclarationWithDirectivesAsync("private", "this", "EventHandler IInterface.this[int", " index ] { get { throw new System.Exception(); } set { throw new System.Exception(); } }", baseTypeList: baseTypeList, baseTypeDeclarations: baseTypeDeclaration, warning: false);
-=======
-            await this.TestNestedDeclarationWithDirectivesAsync("private", "this", "EventHandler IInterface.this[int", " index ] { get { throw new System.Exception(); } set { throw new System.Exception(); } }", warning: false).ConfigureAwait(false);
->>>>>>> 523908f0
+            await this.TestNestedDeclarationWithDirectivesAsync("private", "this", "EventHandler IInterface.this[int", " index ] { get { throw new System.Exception(); } set { throw new System.Exception(); } }", baseTypeList: baseTypeList, baseTypeDeclarations: baseTypeDeclaration, warning: false).ConfigureAwait(false);
         }
 
         #endregion
